--- conflicted
+++ resolved
@@ -3,11 +3,7 @@
 description:       A Blog Theme by Start Bootstrap
 author:            Start Bootstrap
 baseurl:           "/startbootstrap-clean-blog-jekyll"
-<<<<<<< HEAD
 url:               "https://blackrockdigital.github.io"
-=======
-url:               "http://amanabt.github.io"
->>>>>>> 5df5f48c
 
 # Social Profiles
 twitter_username:  SBootstrap
@@ -34,5 +30,4 @@
       - categories
   layout: archive
   permalinks:
-    category: '/category/:name/'
-
+    category: '/category/:name/'